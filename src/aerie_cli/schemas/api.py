--- conflicted
+++ resolved
@@ -74,36 +74,6 @@
     )
 
 
-<<<<<<< HEAD
-    @classmethod
-    def from_json(cls, json_str: str) -> "ApiActivityPlanRead":
-        return ApiActivityPlanRead.from_dict(json.loads(json_str))
-
-    @classmethod
-    def from_dict(cls, obj: dict) -> "ApiActivityPlanRead":
-        return ApiActivityPlanRead(
-            id=obj["id"],
-            model_id=obj["model_id"],
-            name=obj["name"],
-            start_time=arrow.get(obj["start_time"]),
-            duration=hms_string_to_timedelta(obj["duration"]),
-            activities=[
-                ApiActivityRead.from_dict(activity_dict)
-                for activity_dict in obj["activities"]
-            ],
-        )
-
-
-@dataclass
-class ApiMissionModel:
-    name: str
-    id: int
-    verison: str
-
-    @classmethod
-    def multi_from_dict(cls, obj: dict) -> list["ApiMissionModel"]:
-        return [ApiMissionModel(id=model["id"], name=model["name"]) for model in obj]
-=======
 @dataclass_json
 @dataclass
 class ApiAsSimulatedActivity:
@@ -145,5 +115,4 @@
     constraints: Any
     resources: dict[str, list[ApiSimulatedResourceSample]]
     # TODO: implement events
-    events: Any
->>>>>>> b92bdab6
+    events: Any