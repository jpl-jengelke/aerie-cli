import sys
import time
from pathlib import Path
from typing import Dict
from typing import List

import arrow

from .schemas.api import ApiActivityPlanRead
from .schemas.api import ApiEffectiveActivityArguments
from .schemas.api import ApiMissionModelCreate
from .schemas.api import ApiMissionModelRead
from .schemas.api import ApiResourceSampleResults
from .schemas.client import ActivityCreate
from .schemas.client import ActivityPlanCreate
from .schemas.client import ActivityPlanRead
from .schemas.client import CommandDictionaryInfo
from .schemas.client import ExpansionRun
from .schemas.client import ExpansionRule
from .schemas.client import ExpansionSet
from .utils.serialization import postgres_duration_to_microseconds
from .aerie_host import AerieHostSession


class AerieClient:
    """Client-side behavior for aerie-cli

    Class encapsulates logic to query and send files to a given Aerie host.
    """

    def __init__(self, host_session: AerieHostSession):
        """Instantiate a client with an authenticated host session

        Args:
            host_session (AerieHostSession): Aerie host information, including authentication if necessary
        """
        self.host_session = host_session

    def get_activity_plan_by_id(self, plan_id: int, full_args: str = None) -> ActivityPlanRead:
        """Download activity plan from Aerie

        Args:
            plan_id (int): ID of the plan in Aerie
            full_args (str): comma separated list of activity types for which to
            get full arguments, otherwise only modified arguments are returned.
            Set to "true" to get full arguments for all activity types.
            Disabled if missing, None, "false", or "".

        Returns:
            ActivityPlanRead: the activity plan
        """
        query = """
        query get_plans ($plan_id: Int!) {
            plan_by_pk(id: $plan_id) {
                id
                model_id
                name
                start_time
                duration
                simulations{
                    id
                }
                activity_directives(order_by: { start_offset: asc }) {
                    id
                    name
                    type
                    start_offset
                    arguments
                    metadata
                    tags
                }
            }
        }
        """
        resp = self.host_session.post_to_graphql(query, plan_id=plan_id)
        api_plan = ApiActivityPlanRead.from_dict(resp)
        plan = ActivityPlanRead.from_api_read(api_plan)
        return self.__expand_activity_arguments(plan, full_args)

    def list_all_activity_plans(self) -> List[ActivityPlanRead]:
        list_all_plans_query = """
        query list_all_plans {
            plan(order_by: { id: asc }) {
                id
                model_id
                name
                start_time
                duration
                simulations{
                    id
                }
            }
        }
        """
        resp = self.host_session.post_to_graphql(list_all_plans_query)
        activity_plans = []
        for plan in resp:
            plan = ApiActivityPlanRead.from_dict(plan)
            plan = ActivityPlanRead.from_api_read(plan)
            activity_plans.append(plan)
        return activity_plans

    def get_all_activity_plans(self, full_args: str = None) -> list[ActivityPlanRead]:
        get_all_plans_query = """
        query get__all_plans {
            plan{
                id
                model_id
                name
                start_time
                duration
                simulations{
                    id
                }
                activity_directives(order_by: { start_offset: asc }) {
                    id
                    name
                    type
                    start_offset
                    arguments
                    metadata
                    tags
                }
            }
        }
        """
        resp = self.host_session.post_to_graphql(get_all_plans_query)
        activity_plans = []
        for plan in resp:
            plan = ApiActivityPlanRead.from_dict(plan)
            plan = ActivityPlanRead.from_api_read(plan)
            plan = self.__expand_activity_arguments(plan, full_args)
            activity_plans.append(plan)

        return activity_plans

    def get_plan_id_by_sim_id(self, simulation_dataset_id: int) -> int:
        """Get Plan ID by Simulation Dataset ID

        Args:
            simulation_dataset_id (int): Aerie Simulation Dataset ID

        Returns:
            int: Plan ID
        """
        get_plan_id_query = """
        query PlanIdBySimDatasetId($simulation_dataset_id: Int!) {
            simulation_dataset_by_pk(id: $simulation_dataset_id) {
                simulation {
                    plan {
                        id
                    }
                }
            }
        }
        """
        resp = self.host_session.post_to_graphql(
            get_plan_id_query,
            simulation_dataset_id=simulation_dataset_id
        )
        return resp['simulation']['plan']['id']

    def create_activity_plan(
        self, model_id: int, plan_to_create: ActivityPlanCreate
    ) -> int:

        api_plan_create = plan_to_create.to_api_create(model_id)
        create_plan_mutation = """
        mutation CreatePlan($plan: plan_insert_input!) {
            createPlan: insert_plan_one(object: $plan) {
                id
                revision
            }
        }
        """
        plan_resp = self.host_session.post_to_graphql(
            create_plan_mutation,
            plan=api_plan_create.to_dict(),
        )
        plan_id = plan_resp["id"]
        plan_revision = plan_resp["revision"]

        create_simulation_mutation = """
        mutation CreateSimulation($simulation: simulation_insert_input!) {
            createSimulation: insert_simulation_one(object: $simulation) {
                id
            }
        }
        """
        # TODO: determine how to handle arguments--should we accept another upload?
        _ = self.host_session.post_to_graphql(
            create_simulation_mutation, simulation={
                "arguments": {}, "plan_id": plan_id}
        )

        # TODO: move to batch insert once we confirm that the Aerie bug is fixed'
        for activity in plan_to_create.activities:
            self.create_activity(activity, plan_id, plan_to_create.start_time)

        create_scheduling_spec_mutation = """
        mutation CreateSchedulingSpec($spec: scheduling_specification_insert_input!) {
            insert_scheduling_specification_one(object: $spec) {
                id
            }
        }
        """

        spec = {
            "plan_id": plan_id,
            "analysis_only": False,
            "horizon_end": plan_to_create.end_time.isoformat(),
            "horizon_start": plan_to_create.start_time.isoformat(),
            "plan_revision": plan_revision,
            "simulation_arguments": {}
        }

        self.host_session.post_to_graphql(
            create_scheduling_spec_mutation, spec=spec
        )

        return plan_id

    def create_activity(
        self,
        activity_to_create: ActivityCreate,
        plan_id: int,
        plan_start_time: arrow.Arrow,
    ) -> int:
        api_activity_create = activity_to_create.to_api_create(
            plan_id, plan_start_time)
        insert_activity_mutation = """
        mutation CreateActivity($activity: activity_directive_insert_input!) {
            createActivity: insert_activity_directive_one(object: $activity) {
                id
            }
        }
        """
        resp = self.host_session.post_to_graphql(
            insert_activity_mutation,
            activity=api_activity_create.to_dict(),
        )
        activity_id = resp["id"]

        return activity_id

    def update_activity(
        self,
        activity_id: int,
        activity_to_update: ActivityCreate,
        plan_id: int,
        plan_start_time: arrow.Arrow,
    ) -> int:
        activity_dict: Dict = activity_to_update.to_api_create(
            plan_id, plan_start_time).to_dict()
        update_activity_mutation = """
        mutation UpdateActvityDirective($id: Int!, $plan_id: Int!, $activity: activity_directive_set_input!) {
            updateActivity: update_activity_directive_by_pk(
            pk_columns: { id: $id, plan_id: $plan_id }, _set: $activity
            ) {
                id
            }
        }
        """
        resp = self.host_session.post_to_graphql(
            update_activity_mutation,
            id=activity_id,
            plan_id=plan_id,
            activity=activity_dict,
        )
        return resp["id"]

    def simulate_plan(self, plan_id: int, poll_period: int = 5) -> int:

        simulate_query = """
        query Simulate($plan_id: Int!) {
            simulate(planId: $plan_id) {
                status
                reason
                simulationDatasetId
            }
        }
        """

        def exec_sim_query():
            return self.host_session.post_to_graphql(simulate_query, plan_id=plan_id)

        resp = exec_sim_query()

        nonterminal_status = ["incomplete", "pending"]
        while resp["status"] in nonterminal_status:
            time.sleep(poll_period)
            resp = exec_sim_query()

        if resp["status"] == "failed":
            sys.exit(f"Simulation failed. Response:\n{resp}")

        sim_dataset_id = resp["simulationDatasetId"]
        return sim_dataset_id

    def get_resource_timelines(self, plan_id: int):
        samples = self.get_resource_samples(self.get_simulation_dataset_ids_by_plan_id(plan_id)[0])
        api_resource_timeline = ApiResourceSampleResults.from_dict(samples)
        return api_resource_timeline

<<<<<<< HEAD
    def get_resource_samples(self, plan_id: int, state_names: List=None):
=======
    def get_resource_samples(self, simulation_dataset_id: int, state_names: List=None):
        """Pull resource samples from a simulation dataset, optionally filtering for specific states

        Each resource's values are returned in a list of points {x: <time>, y: <value>}.
        
        Times are provided in microseconds from plan start.

        Numeric resources can be either discrete-valued or vary linearly between samples. Samples are processed such 
        that a linear interpolation between samples will always return a correct value. Two points at the same 
        timestamp indicate a discontinuity.

        Args:
            simulation_dataset_id (int)
            state_names (List, optional): List of state/resource names to pull. Defaults to None (all).

        Returns:
            Dict: Object with key "resourceSamples," the value of which is a dictionary of resource sample series keyed by resource name.
        """        
>>>>>>> ff518882

        # checks to see if user inputted specific states. If so, use this query.
        if state_names:
            resource_profile_query = """
<<<<<<< HEAD
            query GetSimulationDataset($plan_id: Int!, $state_names: [String!]) {
            simulation(where: {plan_id: {_eq: $plan_id}}, order_by: {id: desc}, limit: 1) {
                simulation_datasets(order_by: {id: desc}, limit: 1) {
                dataset {
                    profiles(where: {name: {_in: $state_names}}) {
                    name
                    profile_segments(order_by: {start_offset: asc}) {
                        dynamics
                        start_offset
                    }
                    type
                    }
                }
                }
            }
            }
            """

            resp = self.host_session.post_to_graphql(resource_profile_query, plan_id=plan_id, state_names=state_names)

        else:
            resource_profile_query = """
            query GetSimulationDataset($plan_id: Int!) {
            simulation(where: { plan_id: { _eq: $plan_id } }, order_by: { id: desc }, limit: 1) {
                simulation_datasets(order_by: { id: desc }, limit: 1) {
                dataset {
                    profiles {
                    name
                    profile_segments(order_by: { start_offset: asc }) {
                        dynamics
                        start_offset
                    }
                    type
                    }
                }
                }
            }
            }
            """
            resp = self.host_session.post_to_graphql(resource_profile_query, plan_id=plan_id)
        
        
        profiles = resp[0]["simulation_datasets"][0]["dataset"]["profiles"]
=======
            query GetSimulationDataset($simulation_dataset_id: Int!, $state_names: [String!]) {
                simulation_dataset_by_pk(id: $simulation_dataset_id) {
                    dataset {
                        profiles(where: { name: { _in: $state_names } }) {
                            name
                            profile_segments(order_by: { start_offset: asc }) {
                                dynamics
                                start_offset
                            }
                            type
                        }
                    }
                }
            }
            """

            resp = self.host_session.post_to_graphql(resource_profile_query, simulation_dataset_id=simulation_dataset_id, state_names=state_names)

        else:
            resource_profile_query = """
            query GetSimulationDataset($simulation_dataset_id: Int!) {
                simulation_dataset_by_pk(id: $simulation_dataset_id) {
                    dataset {
                        profiles {
                            name
                            profile_segments(order_by: { start_offset: asc }) {
                                dynamics
                                start_offset
                            }
                            type
                        }
                    }
                }
            }
            """
            resp = self.host_session.post_to_graphql(resource_profile_query, simulation_dataset_id=simulation_dataset_id)
        
        
        profiles = resp["dataset"]["profiles"]
>>>>>>> ff518882

        plan_duration_query = """
        query GetPlanDuration($plan_id: Int!) {
          plan_by_pk(id: $plan_id) {
            duration
          }
        }
        """
        resp = self.host_session.post_to_graphql(
            plan_duration_query, plan_id=self.get_plan_id_by_sim_id(simulation_dataset_id))
        duration = postgres_duration_to_microseconds(resp["duration"])

        # Parse profile segments into resource timelines
        resources = {}
        for profile in sorted(profiles, key=lambda _: _["name"]):
            name = profile["name"]
            profile_segments = profile["profile_segments"]
            profile_type = profile["type"]["type"]
            values = []

            for i in range(len(profile_segments)):
                segment = profile_segments[i]

                # The segment offset is the offset from plan start to the beginning of this segment
                segment_start_time = postgres_duration_to_microseconds(
                    segment["start_offset"])

                # If this is *not* the last segment, then this segment ends where the next segment starts
                if i + 1 < len(profile_segments):
                    segment_end_time = postgres_duration_to_microseconds(
                        profile_segments[i + 1]["start_offset"])
                
                # If this is the last segment, then this segment ends at the end of the plan
                else:
                    segment_end_time = duration

                dynamics = segment["dynamics"]

                # Discrete profiles don't have rates
                if profile_type == 'discrete':

                    # Define points at the start and end of this profile segment
                    start_value = {
                        "x": segment_start_time,
                        "y": dynamics,
                    }
                    end_value = {
                        "x": segment_end_time,
                        "y": dynamics,
                    }

                    # Check if the previous point is identical to this one
                    if len(values) and (values[-1] == start_value):

                        # If the resource value hasn't changed, remove the previous point and extend out to the end of this profile segment
                        values.pop()
                        values.append(end_value)

                    else:

                        # If the value has changed, add points at the boundaries of this segment
                        values.append(start_value)
                        values.append(end_value)

                # Real profiles can have rates over time
                elif profile_type == 'real':

                    start_value = {
                        "x": segment_start_time,
                        "y": dynamics["initial"],
                    }

                    # If the last value is not identical to this segment's start, then add the start
                    if (len(values) and values[-1] != start_value) or (len(values) == 0):
                        values.append(start_value)

                    # Add a value at the end of this segment
                    values.append({
                        "x": segment_end_time,
                        "y": dynamics["initial"] + dynamics["rate"] * ((segment_end_time - segment_start_time) / 1e6),
                    })
                
                else:
                    raise ValueError(f"Unknown resource profile type: {profile_type}")

            resources[name] = values
        return {
            "resourceSamples": resources
        }

    def get_simulation_results(self, sim_dataset_id: int) -> str:

        sim_result_query = """
        query Simulation($sim_dataset_id: Int!) {
            simulated_activity(where: { simulation_dataset_id: { _eq: $sim_dataset_id } }, order_by: { start_offset: asc }) {
                activity_type_name
                attributes
                directive_id
                duration
                end_time
                id
                start_offset
                start_time
                simulation_dataset_id
                parent_id
            }
        }
        """
        resp = self.host_session.post_to_graphql(
            sim_result_query, sim_dataset_id=sim_dataset_id)
        return resp

    def delete_plan(self, plan_id: int) -> str:

        delete_plan_mutation = """
        mutation deletePlan($plan_id: Int!) {
            delete_plan_by_pk(id: $plan_id){
                name
            }
        }
        """

        resp = self.host_session.post_to_graphql(
            delete_plan_mutation, plan_id=plan_id)

        return resp["name"]

    def upload_mission_model(
        self, mission_model_path: str, project_name: str, mission: str, version: str
    ) -> int:

        # Create unique jar identifier for server side
        upload_timestamp = arrow.utcnow().isoformat()
        server_side_jar_name = (
            Path(mission_model_path).stem + "--" + upload_timestamp + ".jar"
        )
        with open(mission_model_path, "rb") as jar_file:
            resp = self.host_session.post_to_gateway_files(
                server_side_jar_name, jar_file)

        jar_id = resp["id"]

        create_model_mutation = """
        mutation CreateModel($model: mission_model_insert_input!) {
            createModel: insert_mission_model_one(object: $model) {
                id
            }
        }
        """

        api_mission_model = ApiMissionModelCreate(
            name=project_name, mission=mission, version=version, jar_id=jar_id
        )

        resp = self.host_session.post_to_graphql(
            create_model_mutation, model=api_mission_model.to_dict()
        )

        return resp["id"]

    def upload_sim_template(self, model_id: int, args: str, name: str):
        sim_template_mutation = """
            mutation uploadSimTemplate($model_id: Int!,
                                    $args: jsonb!,
                                    $name: String!) {
                insert_simulation_template(objects:
                    {
                    model_id: $model_id,
                    description: $name,
                    arguments: $args
                    }) {
                    returning {
                    id
                    }
                }
            }"""

        resp = self.host_session.post_to_graphql(
            sim_template_mutation, model_id=model_id, args=args, name=name
        )

        # Return simulation id
        return resp["returning"][0]["id"]

    def delete_mission_model(self, model_id: int) -> str:

        delete_model_mutation = """
        mutation deleteMissionModel($model_id: Int!) {
            delete_mission_model_by_pk(id: $model_id){
                name
            }
        }
        """

        resp = self.host_session.post_to_graphql(
            delete_model_mutation, model_id=model_id)

        return resp["name"]

    def get_mission_models(self) -> list[ApiMissionModelRead]:

        get_mission_model_query = """
        query getMissionModels {
            mission_model {
                name
                id
                version
                mission
                jar_id
            }
        }
        """

        resp = self.host_session.post_to_graphql(get_mission_model_query)
        api_mission_models = [
            ApiMissionModelRead.from_dict(model) for model in resp]

        return api_mission_models

    def create_config_args(self, plan_id: int, args: dict):

        update_config_arg_query = """
        mutation UpdateConfigArgument($sim_id: Int!, $args: jsonb!) {
            updateSimulation: update_simulation_by_pk(
            pk_columns: { id: $sim_id },
            _set: {
                arguments: $args
                simulation_template_id: null
            }) {
                arguments
                id
                template: simulation_template {
                    arguments
                    description
                    id
                }
            }
        }
        """

        plan = self.get_activity_plan_by_id(plan_id)
        sim_id = plan.sim_id

        resp = self.host_session.post_to_graphql(
            update_config_arg_query, sim_id=sim_id, args=args)

        return resp["arguments"]

    def update_config_args(self, plan_id: int, args: dict):

        update_config_arg_query = """
        mutation UpdateConfigArgument($sim_id: Int!, $args: jsonb!) {
            updateSimulation: update_simulation_by_pk(
            pk_columns: { id: $sim_id },
            _set: {
                arguments: $args
                simulation_template_id: null
            }) {
                arguments
                id
                template: simulation_template {
                    arguments
                    description
                    id
                }
            }
        }
        """
        plan = self.get_activity_plan_by_id(plan_id)
        sim_id = plan.sim_id

        # Get currently set arguments
        curr_args_dict = self.get_config(plan_id=plan_id)

        # Out of the current arguments, update provided value and keep
        # previous arguments the same
        final_args = {}
        for arg in curr_args_dict.keys():
            if args.get(arg) is None:
                final_args[arg] = curr_args_dict[arg]
            else:
                final_args[arg] = args[arg]
                args.pop(arg)

        # Add any new arguments not previously configured
        for arg in args:
            final_args[arg] = args[arg]

        resp = self.host_session.post_to_graphql(
            update_config_arg_query, sim_id=sim_id, args=final_args)

        return resp["arguments"]

    def get_config(self, plan_id: int):

        plan = self.get_activity_plan_by_id(plan_id)
        sim_id = plan.sim_id

        get_config_query = """
        query getConfig($sim_id: Int!) {
            simulation_by_pk(id: $sim_id) {
                arguments
            }
        }
        """

        resp = self.host_session.post_to_graphql(
            get_config_query, sim_id=sim_id)

        return resp["arguments"]

    def get_activity_interface(self, activity_name: str, model_id: int) -> str:
        """Download Typescript interface for an activity from Aerie model

        Args:
            activity_name (str): Model name of the activity
            model_id (int): ID of the model in Aerie

        Returns:
            str: Contents of the interface file
        """

        get_activity_interface_query = """
        query GetActivityTypescript(
            $activity_type_name: String!
            $mission_model_id: Int!
        ) {
            getActivityTypeScript(
                activityTypeName: $activity_type_name
                missionModelId: $mission_model_id
            ) {
                typescriptFiles {
                    content
                }
                reason
                status
            }
        }
        """
        data = self.host_session.post_to_graphql(
            get_activity_interface_query,
            activity_type_name=activity_name,
            mission_model_id=model_id,
        )
        return data["typescriptFiles"][0]["content"]

    def create_expansion_rule(
        self,
        expansion_logic: str,
        activity_name: str,
        model_id: str,
        command_dictionary_id: str,
    ) -> int:
        """Submit expansion logic to an Aerie instance

        Args:
            expansion_logic (str): String contents of the expansion file
            activity_name (str): Name of the activity
            model_id (str): Aerie model ID
            command_dictionary_id (str): Aerie command dictionary ID

        Returns:
            int: Expansion Rule ID in Aerie
        """

        create_expansion_logic_query = """
        mutation UploadExpansionLogic(
            $activity_type_name: String!
            $expansion_logic: String!
            $command_dictionary_id: Int!
            $mission_model_id: Int!
        ) {
            addCommandExpansionTypeScript(
                activityTypeName: $activity_type_name
                expansionLogic: $expansion_logic
                authoringCommandDictionaryId: $command_dictionary_id
                authoringMissionModelId: $mission_model_id
            ) {
                id
            }
        }
        """
        data = self.host_session.post_to_graphql(
            create_expansion_logic_query,
            activity_type_name=activity_name,
            expansion_logic=expansion_logic,
            mission_model_id=model_id,
            command_dictionary_id=command_dictionary_id,
        )

        return data["id"]

    def create_expansion_set(
        self, command_dictionary_id: int, model_id: int, expansion_ids: List[int]
    ) -> int:
        """Create an Aerie expansion set given a list of activity IDs

        Args:
            command_dictionary_id (int): ID of Aerie command dictionary
            model_id (int): ID of Aerie mission model
            expansion_ids (List[int]): List of expansion IDs to include in the set

        Returns:
            int: Expansion set ID
        """

        create_expansion_set_query = """
        mutation CreateExpansionSet(
            $command_dictionary_id: Int!
            $mission_model_id: Int!
            $expansion_ids: [Int!]!
        ) {
            createExpansionSet(
                commandDictionaryId: $command_dictionary_id
                missionModelId: $mission_model_id
                expansionIds: $expansion_ids
            ) {
                id
            }
        }
        """
        data = self.host_session.post_to_graphql(
            create_expansion_set_query,
            command_dictionary_id=command_dictionary_id,
            mission_model_id=model_id,
            expansion_ids=expansion_ids,
        )
        return data["id"]

    def list_expansion_sets(self) -> List[ExpansionSet]:
        list_sets_query = """
        query ListExpansionSets {
            expansion_set {
                id
                command_dict_id
                created_at
                expansion_rules {
                    id
                }
            }
        }
        """
        resp = self.host_session.post_to_graphql(list_sets_query)
        return [ExpansionSet.from_dict(i) for i in resp]

    def create_sequence(self, seq_id: str, simulation_dataset_id: int) -> None:
        """Create a sequence on a given simulation dataset

        Args:
            seq_id (str): ID of the new sequence
            simulation_dataset_id (int): ID of the parent simulation dataset
        """

        create_sequence_query = """
        mutation CreateSequence(
            $seq_id: String!
            $simulation_dataset_id: Int!
        ) {
            insert_sequence_one(
                object: {
                    simulation_dataset_id: $simulation_dataset_id,
                    seq_id: $seq_id
                }
            ) {
                seq_id
            }
        }
        """
        self.host_session.post_to_graphql(
            create_sequence_query,
            simulation_dataset_id=simulation_dataset_id,
            seq_id=seq_id,
        )

    def get_rule_ids_by_activity_type(self, activity_type: str) -> List[int]:
        """Get ID of all expansion rules for a given activity type

        Args:
            activity_type (str): Activity type name

        Returns:
            List[int]: Expansion rule IDs, in ascending order
        """

        get_expansion_ids_query = """
        query GetExpansionLogic(
            $activity_type: String!
        ) {
            expansion_rule(
                where: {
                    activity_type: {
                        _eq: $activity_type
                    }
                }
            ){
                id
            }
            }
        """
        data = self.host_session.post_to_graphql(
            get_expansion_ids_query, activity_type=activity_type)
        rule_ids = [int(v["id"]) for v in data]
        rule_ids.sort()
        return rule_ids

    def list_expansion_rules(self) -> List[ExpansionRule]:
        """List all expansion rules

        Returns:
            List[ExpansionRule]
        """
        list_rules_query = """
        query ListExpansionRules {
            expansion_rule {
                activity_type
                id
                authoring_mission_model_id
                authoring_command_dict_id
            }
        }
        """
        resp = self.host_session.post_to_graphql(list_rules_query)
        return [ExpansionRule.from_dict(r) for r in resp]

    def get_rules_by_type(self) -> Dict[str, List[ExpansionRule]]:
        """Get all expansion rules, sorted by activity type

        Returns:
            Dict[str, List[ExpansionRule]]
        """

        rules = self.list_expansion_rules()

        rules_by_type = {}
        for r in rules:
            if r.activity_type in rules_by_type.keys():
                rules_by_type[r.activity_type].append(r)
            else:
                rules_by_type[r.activity_type] = [r]

        return rules_by_type

    def get_simulation_dataset_ids_by_plan_id(self, plan_id: int) -> List[int]:
        """Get the IDs of the simulation datasets generated from a given plan

        Args:
            plan_id (int): ID of parent plan

        Returns:
            List[int]: IDs of simulation datasets in descending order
        """

        get_simulation_dataset_query = """
        query GetSimulationDatasetId($plan_id: Int!) {
          simulation(where: {plan_id: {_eq: $plan_id}}, order_by: { id: desc }, limit: 1) {
            simulation_datasets(order_by: { id: desc }) {
              id
            }
          }
        }
        """
        data = self.host_session.post_to_graphql(
            get_simulation_dataset_query, plan_id=plan_id)
        return [d["id"] for d in data[0]["simulation_datasets"]]

    def expand_simulation(
        self, simulation_dataset_id: int, expansion_set_id: int
    ) -> int:
        """Expand simulated activities from a simulation dataset given an expansion set

        Args:
            simulation_dataset_id (int): Dataset of activities to be expanded
            expansion_set_id (int): ID of expansion set to use

        Returns:
            int: Expansion Run ID
        """

        expand_simulation_query = """
        mutation ExpandPlan(
            $expansion_set_id: Int!
            $simulation_dataset_id: Int!
        ) {
            expandAllActivities(
                expansionSetId: $expansion_set_id,
                simulationDatasetId: $simulation_dataset_id
            ) {
                id
            }
        }
        """
        data = self.host_session.post_to_graphql(
            expand_simulation_query,
            expansion_set_id=expansion_set_id,
            simulation_dataset_id=simulation_dataset_id,
        )

        return int(data["id"])

    def list_expansion_runs(self, simulation_dataset_id: int) -> List[ExpansionRun]:
        """
        List all expansion runs from a given simulation dataset.
        """
        get_runs_query = """
        query GetExpansionRuns($simulation_dataset_id: Int!) {
            expansion_run(order_by: { created_at: desc }, where: { simulation_dataset_id: { _eq: $simulation_dataset_id } }) {
                created_at
                id
                expansion_set_id
                simulation_dataset_id
            }
        }
        """
        resp = self.host_session.post_to_graphql(
            get_runs_query,
            simulation_dataset_id=simulation_dataset_id
        )
        return [ExpansionRun.from_dict(r) for r in resp]

    def get_expansion_run(
        self, expansion_run_id: int, include_commands: bool = False
    ) -> ExpansionRun:
        """
        Get metadata about an expansion run and, optionally, all expanded 
        activity instance commands/errors.
        """
        get_run_query = """
        query GetExpansionRun($expansion_run_id: Int!, $include_commands: Boolean!) {
            expansion_run(order_by: { created_at: desc }, where: { id: { _eq: $expansion_run_id } }) {
                created_at
                id
                expansion_set_id
                simulation_dataset_id
                activity_instance_commands @include(if: $include_commands) {
                    activity_instance_id
                    commands
                    errors
                }
            }
        }
        """
        resp = self.host_session.post_to_graphql(
            get_run_query,
            expansion_run_id=expansion_run_id,
            include_commands=include_commands
        )
        return ExpansionRun.from_dict(resp[0])

    def link_activities_to_sequence(
        self, seq_id: str, simulation_dataset_id: int, simulated_activity_ids: List[int]
    ) -> None:
        """Link a set of simulated activities to a sequence for expansion

        Take a set of simulated activities (not plan activities) of a given
        simulation dataset and link them to an existing sequence so that
        expansion outputs from the given activities are included in the
        sequence.

        Args:
            seq_id (str): ID of the sequence to which activities will be linked
            simulation_dataset_id (int): Dataset which contains the activities being linked
            simulated_activity_ids (List[int]): IDs of simulated activities to be linked
        """

        for simulated_activity_id in simulated_activity_ids:

            link_activity_to_sequence_query = """
            mutation LinkSimulatedActivityToSequence(
                $seq_id: String!
                $simulation_dataset_id: Int!
                $simulated_activity_id: Int!
            ) {
                insert_sequence_to_simulated_activity_one(
                    object: {
                        seq_id: $seq_id
                        simulated_activity_id: $simulated_activity_id
                        simulation_dataset_id: $simulation_dataset_id
                    }
                ) {
                    seq_id
                }
            }
            """
            self.host_session.post_to_graphql(
                link_activity_to_sequence_query,
                seq_id=seq_id,
                simulated_activity_id=simulated_activity_id,
                simulation_dataset_id=simulation_dataset_id,
            )

    def get_simulated_activity_ids(self, simulation_dataset_id: int) -> List[int]:
        """Get the IDs of all simulated activities in a simulation dataset

        Args:
            simulation_dataset_id (int): ID of Aerie simulation dataset

        Returns:
            List[int]: List of simulated activity IDs
        """

        get_simulated_activity_ids_query = """
        query GetSimulatedActivities(
            $simulation_dataset_id: Int!
        ) {
            simulated_activity(
                where: {
                    simulation_dataset_id: { _eq: $simulation_dataset_id }
                }
            ) {
                id
            }
        }
        """
        data = self.host_session.post_to_graphql(
            get_simulated_activity_ids_query,
            simulation_dataset_id=simulation_dataset_id,
        )
        simulated_activity_ids = [int(o["id"]) for o in data]
        return simulated_activity_ids

    def get_expanded_sequence(self, seq_id: str, simulation_dataset_id: int) -> Dict:
        """Get SeqJson from an expanded Aerie sequence

        Args:
            seq_id (str): ID of the sequence
            simulation_dataset_id (int): ID of the simulation dataset being expanded

        Returns:
            Dict: SeqJson as Python Dictionary
        """

        get_expanded_sequence_query = """
        query GetSequenceSeqJson(
            $seq_id: String!
            $simulation_dataset_id: Int!
        ) {
            getSequenceSeqJson(
                seqId: $seq_id,
                simulationDatasetId: $simulation_dataset_id
            ) {
                seqJson {
                    steps {
                        args
                        metadata
                        stem
                        type
                        time {
                            tag
                            type
                        }
                    }
                    metadata
                    id
                }
            }
        }
        """
        data = self.host_session.post_to_graphql(
            get_expanded_sequence_query,
            seq_id=seq_id,
            simulation_dataset_id=simulation_dataset_id,
        )
        return data["seqJson"]

    def list_sequences(self, simulation_dataset_id: int) -> List[str]:
        """List all sequences tied to a simulation dataset

        Args:
            simulation_dataset_id (int): ID on the Aerie host

        Returns:
            List[str]: Sequence IDs
        """

        list_sequences_query = """
        query MyQuery($simulation_dataset_id: Int!) {
            sequence(where: { simulation_dataset_id: { _eq: $simulation_dataset_id } }) {
                seq_id
            }
        }
        """
        data = self.host_session.post_to_graphql(
            list_sequences_query,
            simulation_dataset_id=simulation_dataset_id
        )
        return [s["seq_id"] for s in data]

    def delete_sequence(self, seq_id: str, simulation_dataset_id: int) -> None:
        """Delete a command sequence

        Args:
            seq_id (str): Sequence ID
            simulation_dataset_id (int): ID of Simulation Dataset where the sequence exists
        """
        delete_sequence_query = """
        mutation DeleteExpansionSequence($seq_id: String!, $simulation_dataset_id: Int!) {
            deleteExpansionSequence: delete_sequence_by_pk(seq_id: $seq_id, simulation_dataset_id: $simulation_dataset_id) {
                seq_id
            }
        }
        """
        self.host_session.post_to_graphql(
            delete_sequence_query,
            seq_id=seq_id,
            simulation_dataset_id=simulation_dataset_id
        )

    def get_all_expansion_run_commands(self, expansion_run_id: int) -> List:
        """Get commands from all activity instances in an expansion run

        Provides commands without linking to a particular sequence.

        Args:
            expansion_run_id (int): ID of Aerie expansion run

        Returns:
            List: SeqJson-formatted command steps
        """

        expansion_run_commands_query = """
        query GetAllExpandedCommandsForExpansionRun(
            $expansion_run_id: Int!
        ) {
            activity_instance_commands(
                where: {
                    expansion_run: {
                        id: { _eq: $expansion_run_id }
                    }
                }
            ) {
                activity_instance_id
                commands
                errors
            }
        }
        """
        data = self.host_session.post_to_graphql(
            expansion_run_commands_query, expansion_run_id=expansion_run_id
        )

        expansion_run_commands = []
        for activity_instance in data:
            if activity_instance["commands"]:
                expansion_run_commands.extend(activity_instance["commands"])

        return expansion_run_commands

    def get_all_activity_types(self, model_id: int) -> List[str]:
        """Get a list of all activity types defined in a given mission model

        Args:
            model_id (int): ID of the Aerie mission model

        Returns:
            List[str]: List of activity type names
        """

        get_types_query = """
        query GetActivityTypes(
            $model_id: Int!
        ) {
            activity_type(where: { model_id: { _eq: $model_id } }) {
                name
            }
        }
        """
        data = self.host_session.post_to_graphql(
            get_types_query, model_id=model_id)
        activity_types = [o["name"] for o in data]
        return activity_types

    def list_command_dictionaries(self) -> List[CommandDictionaryInfo]:
        """List all command dictionaries on an Aerie host

        Returns:
            List[CommandDictionaryInfo]
        """
        list_dictionaries_query = """
        query ListCommandDictionaries {
            command_dictionary {
                id
                mission
                version
                created_at
            }
        }
        """
        resp = self.host_session.post_to_graphql(list_dictionaries_query)
        return [CommandDictionaryInfo.from_dict(i) for i in resp]

    def upload_command_dictionary(self, command_dictionary_string: str) -> int:
        """Upload an AMPCS command dictionary to an Aerie instance

        Args:
            command_dictionary_string (str): Contents from XML command dictionary file (newlne-delimited)

        Returns:
            int: Command Dictionary ID
        """

        upload_command_dictionary_query = """
        mutation Upload(
            $command_dictionary_string: String!
        ) {
            uploadDictionary(dictionary: $command_dictionary_string) {
                id
                command_types_typescript_path
                mission
                version
                created_at
                updated_at
            }
        }
        """
        data = self.host_session.post_to_graphql(
            upload_command_dictionary_query,
            command_dictionary_string=command_dictionary_string,
        )

        return data["id"]

    def get_typescript_dictionary(self, command_dictionary_id: int) -> str:
        """Download Typescript command dictionary for writing EDSL Sequences and Expansion

        Prepends mission model name and command dictionary version in a comment
        block header of the Typescript.

        Args:
            command_dictionary_id (int): ID of command dictionary in Aerie instance

        Returns:
            str: Typescript file contents
        """

        get_command_dictionary_metadata_query = """
        query MyQuery($command_dictionary_id: Int!) {
        command_dictionary(where: { id: { _eq: $command_dictionary_id } }) {
            mission
            version
        }
        }
        """

        get_typescript_dictionary_query = """
        query GetCommandTypescript($command_dictionary_id: Int!) {
        getCommandTypeScript(commandDictionaryId: $command_dictionary_id) {
            reason
            status
            typescriptFiles {
                content
                filePath
            }
        }
        }
        """

        data = self.host_session.post_to_graphql(
            get_command_dictionary_metadata_query,
            command_dictionary_id=command_dictionary_id,
        )[0]

        command_dictionary_mission = data["mission"]
        command_dictionary_version = data["version"]

        data = self.host_session.post_to_graphql(
            get_typescript_dictionary_query, command_dictionary_id=command_dictionary_id
        )

        typescript_dictionary_string = next(
            filter(
                lambda x: x["filePath"].endswith("command-types.ts"),
                data["typescriptFiles"],
            )
        )["content"]

        # TODO add Aerie version below once the API supports this
        # Include metadata about command dictionary in header
        typescript_dictionary_string = "\n".join(
            [
                "/**",
                f"* Mission:                    {command_dictionary_mission}",
                f"* Command Dictionary Version: R{command_dictionary_version}",
                "*/",
                "",
                typescript_dictionary_string,
            ]
        )

        return typescript_dictionary_string

    def __expand_activity_arguments(self, plan: ActivityPlanRead, full_args: str = None) -> ActivityPlanRead:
        if full_args is None or full_args == "" or full_args.lower() == "false":
            return plan
        expand_all = full_args.lower() == "true"
        expand_types = {} if expand_all else set(full_args.split(","))
        for activity in plan.activities:
            if expand_all or activity.type in expand_types:
                query = """
                query ($args: ActivityArguments!, $act_type: String!, $model_id: ID!) {
                    getActivityEffectiveArguments(
                        activityArguments: $args,
                        activityTypeName: $act_type,
                        missionModelId: $model_id
                    )
                    {
                        arguments
                        errors
                        success
                    }
                }
                """
                resp = self.host_session.post_to_graphql(
                    query,
                    args=activity.parameters,
                    act_type=activity.type,
                    model_id=plan.model_id,
                )
                activity.parameters = ApiEffectiveActivityArguments.from_dict(
                    resp).arguments
        return plan

    def upload_constraint(self, constraint):
        upload_constraint_query = """
        mutation CreateConstraint($constraint: constraint_insert_input!) {
            createConstraint: insert_constraint_one(object: $constraint) {
                id
            }
        }
        """

        resp = self.host_session.post_to_graphql(upload_constraint_query, constraint=constraint)
        return resp["id"]
    
    def delete_constraint(self, id):
        delete_constraint_query = """
        mutation DeleteConstraint($id: Int!) {
            deleteConstraint: delete_constraint_by_pk(id: $id) {
                id
            }
        }
        """

        resp = self.host_session.post_to_graphql(delete_constraint_query, id=id)
        return resp["id"]
    
    def update_constraint(self, id, constraint):
        update_constraint_query = """
        mutation UpdateConstraint($id: Int!, $constraint: constraint_set_input!) {
            updateConstraint: update_constraint_by_pk(
                pk_columns: { id: $id }, _set: $constraint
            ) {
                id
            }
        }
        """

        resp = self.host_session.post_to_graphql(update_constraint_query, id=id, constraint=constraint)
        return resp["id"]
    
    def get_constraint_by_id(self, id):
        get_constraint_by_id_query = """
        query get_constraint($id: Int!) {
            constraint_by_pk(id: $id) {
                model_id
                plan_id
                name
                summary
                definition
                description
            }
        }
        """

        resp = self.host_session.post_to_graphql(get_constraint_by_id_query, id=id)
        return resp
    
    def get_constraint_violations(self, plan_id):
        get_violations_query = """
        query ($plan_id: Int!){
            constraintViolations(planId: $plan_id) {
                constraintViolations
            }
        }
        """

        resp = self.host_session.post_to_graphql(get_violations_query, plan_id=plan_id)
        return resp["constraintViolations"]
<|MERGE_RESOLUTION|>--- conflicted
+++ resolved
@@ -302,9 +302,6 @@
         api_resource_timeline = ApiResourceSampleResults.from_dict(samples)
         return api_resource_timeline
 
-<<<<<<< HEAD
-    def get_resource_samples(self, plan_id: int, state_names: List=None):
-=======
     def get_resource_samples(self, simulation_dataset_id: int, state_names: List=None):
         """Pull resource samples from a simulation dataset, optionally filtering for specific states
 
@@ -323,56 +320,10 @@
         Returns:
             Dict: Object with key "resourceSamples," the value of which is a dictionary of resource sample series keyed by resource name.
         """        
->>>>>>> ff518882
 
         # checks to see if user inputted specific states. If so, use this query.
         if state_names:
             resource_profile_query = """
-<<<<<<< HEAD
-            query GetSimulationDataset($plan_id: Int!, $state_names: [String!]) {
-            simulation(where: {plan_id: {_eq: $plan_id}}, order_by: {id: desc}, limit: 1) {
-                simulation_datasets(order_by: {id: desc}, limit: 1) {
-                dataset {
-                    profiles(where: {name: {_in: $state_names}}) {
-                    name
-                    profile_segments(order_by: {start_offset: asc}) {
-                        dynamics
-                        start_offset
-                    }
-                    type
-                    }
-                }
-                }
-            }
-            }
-            """
-
-            resp = self.host_session.post_to_graphql(resource_profile_query, plan_id=plan_id, state_names=state_names)
-
-        else:
-            resource_profile_query = """
-            query GetSimulationDataset($plan_id: Int!) {
-            simulation(where: { plan_id: { _eq: $plan_id } }, order_by: { id: desc }, limit: 1) {
-                simulation_datasets(order_by: { id: desc }, limit: 1) {
-                dataset {
-                    profiles {
-                    name
-                    profile_segments(order_by: { start_offset: asc }) {
-                        dynamics
-                        start_offset
-                    }
-                    type
-                    }
-                }
-                }
-            }
-            }
-            """
-            resp = self.host_session.post_to_graphql(resource_profile_query, plan_id=plan_id)
-        
-        
-        profiles = resp[0]["simulation_datasets"][0]["dataset"]["profiles"]
-=======
             query GetSimulationDataset($simulation_dataset_id: Int!, $state_names: [String!]) {
                 simulation_dataset_by_pk(id: $simulation_dataset_id) {
                     dataset {
@@ -412,7 +363,6 @@
         
         
         profiles = resp["dataset"]["profiles"]
->>>>>>> ff518882
 
         plan_duration_query = """
         query GetPlanDuration($plan_id: Int!) {
