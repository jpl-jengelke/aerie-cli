--- conflicted
+++ resolved
@@ -1,22 +1,12 @@
 import sys
 import time
 from dataclasses import dataclass
-<<<<<<< HEAD
-from pathlib import Path
-from typing import Any
-from typing import Callable
-=======
->>>>>>> b92bdab6
 
 import arrow
 import requests
 
 from .schemas.api import ApiActivityPlanRead
-<<<<<<< HEAD
-from .schemas.api import ApiMissionModel
-=======
 from .schemas.api import ApiSimulationResults
->>>>>>> b92bdab6
 from .schemas.client import ActivityCreate
 from .schemas.client import ActivityPlanCreate
 from .schemas.client import ActivityPlanRead
@@ -173,85 +163,7 @@
         api_sim_results = ApiSimulationResults.from_dict(resp["results"])
         return SimulationResults.from_api_sim_results(api_sim_results)
 
-<<<<<<< HEAD
-    def upload_mission_model(
-        self, mission_model_path: str, project_name: str, mission: str, version: str
-    ) -> int:
-
-        file_api_url = self.files_api_path()
-
-        # Create unique jar identifier for server side
-        upload_timestamp = arrow.utcnow().isoformat()
-        server_side_jar_name = (
-            Path(mission_model_path).stem + "--" + upload_timestamp + ".jar"
-        )
-
-        with open(mission_model_path, "rb") as jar_file:
-            resp = requests.post(
-                file_api_url,
-                files={"file": (server_side_jar_name, jar_file)},
-                headers={"x-auth-sso-token": self.sso_token},
-            )
-
-        jar_id = resp.json()["id"]
-
-        create_model_mutation = """
-        mutation CreateModel($model: mission_model_insert_input!) {
-            createModel: insert_mission_model_one(object: $model) {
-                id
-            }
-        }
-        """
-
-        resp = self.__gql_query(
-            create_model_mutation,
-            model={
-                "name": project_name,
-                "mission": mission,
-                "version": version,
-                "jar_id": jar_id,
-            },
-        )
-
-        return resp["id"]
-
-    def delete_mission_model(self, model_id: int) -> str:
-
-        delete_model_mutation = """
-        mutation deleteMissionModel($model_id: Int!) {
-            delete_mission_model_by_pk(id: $model_id){
-                name
-            }
-        }
-        """
-
-        resp = self.__gql_query(delete_model_mutation, model_id=model_id)
-
-        return resp["name"]
-
-    def get_mission_models(self) -> list[ApiMissionModel]:
-
-        get_mission_model_query = """
-        query getMissionModels {
-            mission_model {
-                name
-                id
-            }
-        }
-        """
-
-        resp = self.__gql_query(
-            get_mission_model_query, deserializer=ApiMissionModel.multi_from_dict
-        )
-
-        return resp
-
-    def __gql_query(
-        self, query: str, deserializer: Callable[[dict[str, Any]], Any] = None, **kwargs
-    ):
-=======
     def __gql_query(self, query: str, **kwargs):
->>>>>>> b92bdab6
         resp = requests.post(
             self.graphql_path(),
             json={"query": query, "variables": kwargs},
