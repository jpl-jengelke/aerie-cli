[tool.poetry]
name = "aerie-cli"
<<<<<<< HEAD
version = "1.0.3"
=======
version = "1.1.0"
>>>>>>> 1794865b
description = "aerie-cli"
authors = ["Gavin Martin <gavin.c.martin@jpl.nasa.gov>", "Mihir Kamble <mihir.m.kamble@jpl.nasa.gov>"]
license = "MIT"
readme = "README.md"
homepage = "https://github.com/NASA-AMMOS/aerie-cli"
repository = "https://github.com/NASA-AMMOS/aerie-cli"
classifiers = [
    "Development Status :: 4 - Beta",
]
packages = [
    { include = "aerie_cli", from = "src" }
]

[tool.poetry.urls]
Changelog = "https://github.com/NASA-AMMOS/aerie-cli/releases"

[tool.poetry.dependencies]
python = "^3.9"
click = "^8.0.1"
typer = "^0.4.0"
arrow = "^1.2.2"
requests = "^2.27.1"
rich = "^12.6.0"
dataclasses-json = "^0.5.6"
pandas = "^1.5.1"
appdirs = "^1.4.4"

[tool.poetry.dev-dependencies]
pytest = "^6.2.5"
coverage = {extras = ["toml"], version = "^6.1"}
safety = "^1.10.3"
mypy = "^0.910"
typeguard = "^2.13.2"
xdoctest = {extras = ["colors"], version = "^0.15.10"}
sphinx = "^4.3.0"
sphinx-autobuild = ">=2021.3.14"
pre-commit = "^2.15.0"
flake8 = "^4.0.1"
black = ">=21.10b0"
flake8-bandit = "^2.1.2"
flake8-bugbear = "^21.9.2"
flake8-docstrings = "^1.6.0"
flake8-rst-docstrings = "^0.2.3"
pep8-naming = "^0.12.1"
darglint = "^1.8.1"
reorder-python-imports = "^2.6.0"
pre-commit-hooks = "^4.0.1"
sphinx-click = "^3.0.2"
Pygments = "^2.10.0"
pyupgrade = "^2.29.1"
furo = ">=2021.11.12"

[tool.poetry.scripts]
aerie-cli = "aerie_cli.__main__:main"

[tool.coverage.paths]
source = ["src", "*/site-packages"]
tests = ["tests", "*/tests"]

[tool.coverage.run]
branch = true
source = ["aerie_cli", "tests"]

[tool.coverage.report]
show_missing = true
fail_under = 100

[tool.mypy]
strict = true
warn_unreachable = true
pretty = true
show_column_numbers = true
show_error_codes = true
show_error_context = true

[build-system]
requires = ["poetry-core>=1.0.0"]
build-backend = "poetry.core.masonry.api"<|MERGE_RESOLUTION|>--- conflicted
+++ resolved
@@ -1,10 +1,6 @@
 [tool.poetry]
 name = "aerie-cli"
-<<<<<<< HEAD
-version = "1.0.3"
-=======
 version = "1.1.0"
->>>>>>> 1794865b
 description = "aerie-cli"
 authors = ["Gavin Martin <gavin.c.martin@jpl.nasa.gov>", "Mihir Kamble <mihir.m.kamble@jpl.nasa.gov>"]
 license = "MIT"
