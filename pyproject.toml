[tool.poetry]
name = "eurc-gds-aerie-cli"
version = "0.12.3.2"
description = "aerie-cli"
authors = ["Gavin Martin <gavin.c.martin@jpl.nasa.gov>", "Mihir Kamble <mihir.m.kamble@jpl.nasa.gov>"]
license = "MIT"
readme = "README.md"
homepage = "https://github.jpl.nasa.gov/397/aerie-cli"
repository = "https://github.jpl.nasa.gov/397/aerie-cli"
classifiers = [
    "Development Status :: 1 - Planning",
]
packages = [
    { include = "aerie_cli", from = "src" }
]

[tool.poetry.urls]
Changelog = "https://github.jpl.nasa.gov/397/aerie-cli/releases"

[tool.poetry.dependencies]
<<<<<<< HEAD
python = "^3.9"
=======
python = "^3.8"
>>>>>>> a7f5b9f4
click = "^8.0.1"
typer = "^0.4.0"
arrow = "^1.2.2"
requests = "^2.27.1"
rich = "^12.6.0"
dataclasses-json = "^0.5.6"
pandas = "^1.5.1"

[tool.poetry.dev-dependencies]
pytest = "^6.2.5"
coverage = {extras = ["toml"], version = "^6.1"}
safety = "^1.10.3"
mypy = "^0.910"
typeguard = "^2.13.2"
xdoctest = {extras = ["colors"], version = "^0.15.10"}
sphinx = "^4.3.0"
sphinx-autobuild = ">=2021.3.14"
pre-commit = "^2.15.0"
flake8 = "^4.0.1"
black = ">=21.10b0"
flake8-bandit = "^2.1.2"
flake8-bugbear = "^21.9.2"
flake8-docstrings = "^1.6.0"
flake8-rst-docstrings = "^0.2.3"
pep8-naming = "^0.12.1"
darglint = "^1.8.1"
reorder-python-imports = "^2.6.0"
pre-commit-hooks = "^4.0.1"
sphinx-click = "^3.0.2"
Pygments = "^2.10.0"
pyupgrade = "^2.29.1"
furo = ">=2021.11.12"

[tool.poetry.scripts]
aerie-cli = "aerie_cli.__main__:main"

[tool.coverage.paths]
source = ["src", "*/site-packages"]
tests = ["tests", "*/tests"]

[tool.coverage.run]
branch = true
source = ["aerie_cli", "tests"]

[tool.coverage.report]
show_missing = true
fail_under = 100

[tool.mypy]
strict = true
warn_unreachable = true
pretty = true
show_column_numbers = true
show_error_codes = true
show_error_context = true

[build-system]
requires = ["poetry-core>=1.0.0"]
build-backend = "poetry.core.masonry.api"<|MERGE_RESOLUTION|>--- conflicted
+++ resolved
@@ -18,11 +18,7 @@
 Changelog = "https://github.jpl.nasa.gov/397/aerie-cli/releases"
 
 [tool.poetry.dependencies]
-<<<<<<< HEAD
 python = "^3.9"
-=======
-python = "^3.8"
->>>>>>> a7f5b9f4
 click = "^8.0.1"
 typer = "^0.4.0"
 arrow = "^1.2.2"
